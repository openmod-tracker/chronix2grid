--- conflicted
+++ resolved
@@ -26,13 +26,6 @@
 *   Python >= 3.9
 
 #### Step 1: Create a virtual environment
-<<<<<<< HEAD
-```commandline
-conda create -n venv_chronix2grid python=3.9
-conda activate venv_chronix2grid
-```
-
-=======
 With a regular environment:
 ```comandline
 pip3 install -U virtualenv
@@ -45,7 +38,6 @@
 conda activate venv_chronix2grid
 ```
 
->>>>>>> 79e878a5
 #### Step 2 (first option): Install from source
 ```commandline
 mkdir c2g_test

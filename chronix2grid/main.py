--- conflicted
+++ resolved
@@ -45,23 +45,11 @@
 if COMPUTE_KPI_ENR_ONLY:
     # Get and format solar and wind on all timescale, then compute KPI and save plots
     wind_solar_only = True
-<<<<<<< HEAD
-    if not os.path.exists(KPI_INPUT_FOLDER):
-        os.makedirs(KPI_INPUT_FOLDER)
-    kpis.main(KPI_INPUT_FOLDER, INPUT_FOLDER, OUTPUT_FOLDER, IMAGES_FOLDER, year, CASE, n_scenarios, wind_solar_only, params)
-=======
     os.makedirs(IMAGES_FOLDER, exist_ok=True)
     kpis.main(KPI_INPUT_FOLDER, INPUT_FOLDER, OUTPUT_FOLDER, IMAGES_FOLDER, year, CASE, n_scenarios, wind_solar_only, params, loads_charac, prods_charac)
->>>>>>> c3a93d05
 
 elif COMPUTE_ALL_KPI:
     # Get and format dispatched chronics, then compute KPI and save plots
     wind_solar_only = False
-<<<<<<< HEAD
-    if not os.path.exists(KPI_INPUT_FOLDER):
-        os.makedirs(KPI_INPUT_FOLDER)
-    kpis.main(KPI_INPUT_FOLDER, INPUT_FOLDER, OUTPUT_FOLDER, IMAGES_FOLDER, year, CASE, n_scenarios, wind_solar_only, params)
-=======
     os.makedirs(IMAGES_FOLDER, exist_ok=True)
     kpis.main(KPI_INPUT_FOLDER, INPUT_FOLDER, OUTPUT_FOLDER, IMAGES_FOLDER, year, CASE, n_scenarios, wind_solar_only, params, loads_charac, prods_charac)
->>>>>>> c3a93d05

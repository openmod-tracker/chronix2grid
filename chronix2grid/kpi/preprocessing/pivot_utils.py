--- conflicted
+++ resolved
@@ -190,7 +190,7 @@
         ## Format when all dispatch is generated
 
         # Read generated chronics after dispatch phase
-        folder = os.path.join(chronics_repo, str(year), 'Scenario_' + str(n_scenario), 'chronics')
+        folder = os.path.join(chronics_repo, str(year), 'Scenario_' + str(n_scenario))
         prod_p = pd.read_csv(os.path.join(folder, 'prod_p.csv.bz2'), sep=';', decimal='.')
         load_p = pd.read_csv(os.path.join(folder, 'load_p.csv.bz2'), sep=';', decimal='.')
         price = pd.read_csv(os.path.join(folder, 'prices.csv.bz2'), sep=';', decimal='.')
@@ -201,50 +201,9 @@
             end=params['end_date'],
             freq=str(params['dt']) + 'min')
 
-<<<<<<< HEAD
-        if monthly:
-            price = pd.DataFrame()
-            prod_p = pd.DataFrame()
-            load_p = pd.DataFrame()
-
-            for month in range(1, 13):
-                print('Month number ' + str(month))
-
-                folder = os.path.join(repo_in, str(year), 'Scenario_'+str(n_scenario), str(year)+'_'+str(month))
-                prod_p_ = pd.read_csv(os.path.join(folder,'prod_p.csv.bz2'), sep = ';', decimal = '.')
-                load_p_ = pd.read_csv(os.path.join(folder,'load_p.csv.bz2'), sep = ';', decimal = '.')
-                price_ = pd.read_csv(os.path.join(folder,'price.csv'), sep = ';', decimal = '.')
-
-                for df in load_p_, prod_p_:
-                    df.rename(columns = {'datetime':'Time'}, inplace = True)
-
-                prod_p = prod_p.append(prod_p_)
-                load_p = load_p.append(load_p_)
-                price = price.append(price_)
-            price['Time'] = load_p['Time']
-
-        else:
-            print('Year ' + str(year))
-            folder = os.path.join(repo_in, str(year), 'Scenario_' + str(n_scenario))
-            prod_p = pd.read_csv(os.path.join(folder, 'prod_p.csv.bz2'), sep=';', decimal='.')
-            load_p = pd.read_csv(os.path.join(folder, 'load_p.csv.bz2'), sep=';', decimal='.')
-            price = pd.read_csv(os.path.join(folder, 'prices.csv.bz2'), sep=';', decimal='.')
-
-            # Rebuild of timeline
-            datetime_index = pd.date_range(
-                start=params['start_date'],
-                end=params['end_date'],
-                freq=str(params['dt']) + 'min')
-
-            prod_p['Time'] = datetime_index[:len(prod_p)]
-            load_p['Time'] = datetime_index[:len(load_p)]
-            price['Time'] = datetime_index[:len(price)]
-            #load_p.rename(columns={'datetime': 'Time'}, inplace=True)
-=======
         prod_p['Time'] = datetime_index[:len(prod_p)]
         load_p['Time'] = datetime_index[:len(load_p)]
         price['Time'] = datetime_index[:len(price)]
->>>>>>> c3a93d05
 
     else:
         ## Format synthetic chronics when no dispatch has been done

<<<<<<< HEAD
import os

import pandas as pd

from .consumption import generate_load as gen_loads
from .renewable import generate_solar_wind as gen_enr
from.loss import generate_loss as gen_loss
from .dispatch import utils as du
from .dispatch import generate_dispatch as gen_dispatch
from .dispatch import EconomicDispatch as ec
from . import generation_utils as gu
from ..config import DispatchConfigManager, LoadsConfigManager, ResConfigManager, LossConfigManager
from .. import constants as cst
from ..seed_manager import dump_seeds
from .. import utils as ut
=======
# Call generation scripts n_scenario times with dedicated random seeds
from chronix2grid.GeneratorBackend import GeneratorBackend
>>>>>>> c0cd4817


def main(generator: GeneratorBackend, case, n_scenarios, input_folder, output_folder, scen_names,
         time_params, mode='LRTK', scenario_id=None,
         seed_for_loads=None, seed_for_res=None, seed_for_disp=None):
    """
    Main function for chronics generation. It works with three steps: load generation, renewable generation (solar and wind) and then dispatch computation to get the whole energy mix

    Parameters
    ----------
    generator (GeneratorBackend): implementation class to do the different generation
    case (str): name of case to study (must be a folder within input_folder)
    n_scenarios (int): number of desired scenarios to generate for the same timescale
    params (dict): parameters of generation, as returned by function chronix2grid.generation.generate_chronics.read_configuration
    input_folder (str): path of folder containing inputs
    output_folder (str): path where outputs will be written (intermediate folder case/year/scenario will be used)
    prods_charac (pandas.DataFrame): as returned by function chronix2grid.generation.generate_chronics.read_configuration
    loads_charac (pandas.DataFrame): as returned by function chronix2grid.generation.generate_chronics.read_configuration
    lines (pandas.DataFrame): as returned by function chronix2grid.generation.generate_chronics.read_configuration
    solar_pattern (pandas.DataFrame): as returned by function chronix2grid.generation.generate_chronics.read_configuration
    load_weekly_pattern (pandas.DataFrame): as returned by function chronix2grid.generation.generate_chronics.read_configuration
    mode (str): options to launch certain parts of the generation process : L load R renewable T thermal

    Returns
    -------

    """
<<<<<<< HEAD

    ut.check_scenario(n_scenarios, scenario_id)

    print('=====================================================================================================================================')
    print('============================================== CHRONICS GENERATION ==================================================================')
    print('=====================================================================================================================================')

    # in multiprocessing, n_scenarios=1 here
    if n_scenarios >= 2:
        seeds_for_loads, seeds_for_res, seeds_for_disp = gu.generate_seeds(
            n_scenarios, seed_for_loads, seed_for_res, seed_for_disp
        )
    else:
        seeds_for_loads = [seed_for_loads]
        seeds_for_res = [seed_for_res]
        seeds_for_disp = [seed_for_disp]

    # dispatch_input_folder, dispatch_input_folder_case, dispatch_output_folder = gu.make_generation_input_output_directories(input_folder, case, year, output_folder)
    load_config_manager = LoadsConfigManager(
        name="Loads Generation",
        root_directory=input_folder,
        input_directories=dict(case=case, patterns='patterns'),
        required_input_files=dict(case=['loads_charac.csv', 'params.json'],
                                  patterns=['load_weekly_pattern.csv']),
        output_directory=output_folder
    )
    load_config_manager.validate_configuration()

    params, loads_charac, load_weekly_pattern = load_config_manager.read_configuration()

    res_config_manager = ResConfigManager(
        name="Renewables Generation",
        root_directory=input_folder,
        input_directories=dict(case=case, patterns='patterns'),
        required_input_files=dict(case=['prods_charac.csv', 'params.json'],
                                  patterns=['solar_pattern.npy']),
        output_directory=output_folder
    )

    params, prods_charac, solar_pattern = res_config_manager.read_configuration()

    params.update(time_params)
    params = gu.updated_time_parameters_with_timestep(params, params['dt'])

    dispath_config_manager = DispatchConfigManager(
        name="Dispatch",
        root_directory=input_folder,
        output_directory=output_folder,
        input_directories=dict(params=case),
        required_input_files=dict(params=['params_opf.json'])
    )
    dispath_config_manager.validate_configuration()
    params_opf = dispath_config_manager.read_configuration()
    grid_folder = os.path.join(input_folder, case)
    grid_path = os.path.join(grid_folder, cst.GRID_FILENAME)
    dispatcher = ec.init_dispatcher_from_config(grid_path, input_folder)
    loss = None

    ## Launch proper scenarios generation
    seeds_iterator = zip(seeds_for_loads, seeds_for_res, seeds_for_disp)
    
    for i, (seed_load, seed_res, seed_disp) in enumerate(seeds_iterator):
        
        if n_scenarios > 1:
            scenario_name = scen_names(i)
        else:
            scenario_name = scen_names(scenario_id)
            
        scenario_folder_path = os.path.join(output_folder, scenario_name)
        

        print("================ Generating "+scenario_name+" ================")
        if 'L' in mode:
            load, load_forecasted = gen_loads.main(scenario_folder_path, seed_load, params, loads_charac, load_weekly_pattern, write_results = True)

        if 'R' in mode:
            prod_solar, prod_solar_forecasted, prod_wind, prod_wind_forecasted = gen_enr.main(scenario_folder_path, seed_res, params, prods_charac, solar_pattern, write_results = True)
        if 'D' in mode:
            loss_config_manager = LossConfigManager(
                name="Loss",
                root_directory=input_folder,
                output_directory=output_folder,
                input_directories=dict(params=case),
                required_input_files=dict(params=['params_loss.json'])
            )
            loss_config_manager.validate_configuration()
            params_loss = loss_config_manager.read_configuration()
            loss = gen_loss.main(input_folder, scenario_folder_path,
                                 load, prod_solar, prod_wind,
                                 params, params_loss, write_results = True)
        if 'T' in mode:
            prods = pd.concat([prod_solar, prod_wind], axis=1)
            res_names = dict(wind=prod_wind.columns, solar=prod_solar.columns)
            dispatcher.chronix_scenario = ec.ChroniXScenario(load, prods, res_names,
                                                             scenario_name, loss)

            dispatch_results = gen_dispatch.main(dispatcher, scenario_folder_path,
                                                 scenario_folder_path, grid_folder,
                                                 seed_disp, params, params_opf)
        print('\n')
    return params, loads_charac, prods_charac


=======
    return generator.run(case, n_scenarios, input_folder, output_folder, scen_names, time_params, mode, scenario_id, seed_for_loads, seed_for_res,
                         seed_for_disp)
>>>>>>> c0cd4817
<|MERGE_RESOLUTION|>--- conflicted
+++ resolved
@@ -1,23 +1,5 @@
-<<<<<<< HEAD
-import os
-
-import pandas as pd
-
-from .consumption import generate_load as gen_loads
-from .renewable import generate_solar_wind as gen_enr
-from.loss import generate_loss as gen_loss
-from .dispatch import utils as du
-from .dispatch import generate_dispatch as gen_dispatch
-from .dispatch import EconomicDispatch as ec
-from . import generation_utils as gu
-from ..config import DispatchConfigManager, LoadsConfigManager, ResConfigManager, LossConfigManager
-from .. import constants as cst
-from ..seed_manager import dump_seeds
-from .. import utils as ut
-=======
 # Call generation scripts n_scenario times with dedicated random seeds
 from chronix2grid.GeneratorBackend import GeneratorBackend
->>>>>>> c0cd4817
 
 
 def main(generator: GeneratorBackend, case, n_scenarios, input_folder, output_folder, scen_names,
@@ -45,111 +27,5 @@
     -------
 
     """
-<<<<<<< HEAD
-
-    ut.check_scenario(n_scenarios, scenario_id)
-
-    print('=====================================================================================================================================')
-    print('============================================== CHRONICS GENERATION ==================================================================')
-    print('=====================================================================================================================================')
-
-    # in multiprocessing, n_scenarios=1 here
-    if n_scenarios >= 2:
-        seeds_for_loads, seeds_for_res, seeds_for_disp = gu.generate_seeds(
-            n_scenarios, seed_for_loads, seed_for_res, seed_for_disp
-        )
-    else:
-        seeds_for_loads = [seed_for_loads]
-        seeds_for_res = [seed_for_res]
-        seeds_for_disp = [seed_for_disp]
-
-    # dispatch_input_folder, dispatch_input_folder_case, dispatch_output_folder = gu.make_generation_input_output_directories(input_folder, case, year, output_folder)
-    load_config_manager = LoadsConfigManager(
-        name="Loads Generation",
-        root_directory=input_folder,
-        input_directories=dict(case=case, patterns='patterns'),
-        required_input_files=dict(case=['loads_charac.csv', 'params.json'],
-                                  patterns=['load_weekly_pattern.csv']),
-        output_directory=output_folder
-    )
-    load_config_manager.validate_configuration()
-
-    params, loads_charac, load_weekly_pattern = load_config_manager.read_configuration()
-
-    res_config_manager = ResConfigManager(
-        name="Renewables Generation",
-        root_directory=input_folder,
-        input_directories=dict(case=case, patterns='patterns'),
-        required_input_files=dict(case=['prods_charac.csv', 'params.json'],
-                                  patterns=['solar_pattern.npy']),
-        output_directory=output_folder
-    )
-
-    params, prods_charac, solar_pattern = res_config_manager.read_configuration()
-
-    params.update(time_params)
-    params = gu.updated_time_parameters_with_timestep(params, params['dt'])
-
-    dispath_config_manager = DispatchConfigManager(
-        name="Dispatch",
-        root_directory=input_folder,
-        output_directory=output_folder,
-        input_directories=dict(params=case),
-        required_input_files=dict(params=['params_opf.json'])
-    )
-    dispath_config_manager.validate_configuration()
-    params_opf = dispath_config_manager.read_configuration()
-    grid_folder = os.path.join(input_folder, case)
-    grid_path = os.path.join(grid_folder, cst.GRID_FILENAME)
-    dispatcher = ec.init_dispatcher_from_config(grid_path, input_folder)
-    loss = None
-
-    ## Launch proper scenarios generation
-    seeds_iterator = zip(seeds_for_loads, seeds_for_res, seeds_for_disp)
-    
-    for i, (seed_load, seed_res, seed_disp) in enumerate(seeds_iterator):
-        
-        if n_scenarios > 1:
-            scenario_name = scen_names(i)
-        else:
-            scenario_name = scen_names(scenario_id)
-            
-        scenario_folder_path = os.path.join(output_folder, scenario_name)
-        
-
-        print("================ Generating "+scenario_name+" ================")
-        if 'L' in mode:
-            load, load_forecasted = gen_loads.main(scenario_folder_path, seed_load, params, loads_charac, load_weekly_pattern, write_results = True)
-
-        if 'R' in mode:
-            prod_solar, prod_solar_forecasted, prod_wind, prod_wind_forecasted = gen_enr.main(scenario_folder_path, seed_res, params, prods_charac, solar_pattern, write_results = True)
-        if 'D' in mode:
-            loss_config_manager = LossConfigManager(
-                name="Loss",
-                root_directory=input_folder,
-                output_directory=output_folder,
-                input_directories=dict(params=case),
-                required_input_files=dict(params=['params_loss.json'])
-            )
-            loss_config_manager.validate_configuration()
-            params_loss = loss_config_manager.read_configuration()
-            loss = gen_loss.main(input_folder, scenario_folder_path,
-                                 load, prod_solar, prod_wind,
-                                 params, params_loss, write_results = True)
-        if 'T' in mode:
-            prods = pd.concat([prod_solar, prod_wind], axis=1)
-            res_names = dict(wind=prod_wind.columns, solar=prod_solar.columns)
-            dispatcher.chronix_scenario = ec.ChroniXScenario(load, prods, res_names,
-                                                             scenario_name, loss)
-
-            dispatch_results = gen_dispatch.main(dispatcher, scenario_folder_path,
-                                                 scenario_folder_path, grid_folder,
-                                                 seed_disp, params, params_opf)
-        print('\n')
-    return params, loads_charac, prods_charac
-
-
-=======
     return generator.run(case, n_scenarios, input_folder, output_folder, scen_names, time_params, mode, scenario_id, seed_for_loads, seed_for_res,
-                         seed_for_disp)
->>>>>>> c0cd4817
+                         seed_for_disp)